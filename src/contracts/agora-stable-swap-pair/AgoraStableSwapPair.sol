// SPDX-License-Identifier: Apache-2.0
pragma solidity ^0.8.28;

// ====================================================================
//             _        ______     ___   _______          _
//            / \     .' ___  |  .'   `.|_   __ \        / \
//           / _ \   / .'   \_| /  .-.  \ | |__) |      / _ \
//          / ___ \  | |   ____ | |   | | |  __ /      / ___ \
//        _/ /   \ \_\ `.___]  |\  `-'  /_| |  \ \_  _/ /   \ \_
//       |____| |____|`._____.'  `.___.'|____| |___||____| |____|
// ====================================================================
// ====================== AgoraStableSwapPair =========================
// ====================================================================

import { AgoraStableSwapPairCore } from "./AgoraStableSwapPairCore.sol";
import { IERC20 } from "@openzeppelin/contracts/token/ERC20/IERC20.sol";
import { SafeERC20 } from "@openzeppelin/contracts/token/ERC20/utils/SafeERC20.sol";

<<<<<<< HEAD
/// @notice The ```Version``` struct is used to represent the version of the AgoraStableSwapPair
/// @param major The major version number
/// @param minor The minor version number
/// @param patch The patch version number
struct Version {
    uint256 major;
    uint256 minor;
    uint256 patch;
}

=======
>>>>>>> df8f5eae
/// @title AgoraStableSwapPair
/// @notice The AgoraStableSwapPair is a contract that manages the core logic for the AgoraStableSwapPair
/// @author Agora
contract AgoraStableSwapPair is AgoraStableSwapPairCore {
    using SafeERC20 for IERC20;

    /// @notice The ```token0``` function returns the address of the token0 in the pair
    /// @return _token0 The address of the token0 in the pair
    function token0() public view returns (address) {
        return _getPointerToAgoraStableSwapStorage().swapStorage.token0;
    }

    /// @notice The ```token1``` function returns the address of the token1 in the pair
    /// @return _token1 The address of the token1 in the pair
    function token1() public view returns (address) {
        return _getPointerToAgoraStableSwapStorage().swapStorage.token1;
    }

    /// @notice The ```token0PurchaseFee``` function returns the purchase fee for the token0 in the pair
    /// @return _token0PurchaseFee The purchase fee for the token0 in the pair
    function token0PurchaseFee() public view returns (uint256) {
        return _getPointerToAgoraStableSwapStorage().swapStorage.token0PurchaseFee;
    }

    /// @notice The ```token1PurchaseFee``` function returns the purchase fee for the token1 in the pair
    /// @return _token1PurchaseFee The purchase fee for the token1 in the pair
    function token1PurchaseFee() public view returns (uint256) {
        return _getPointerToAgoraStableSwapStorage().swapStorage.token1PurchaseFee;
    }

    /// @notice The ```isPaused``` function returns whether the pair is paused
    /// @return _isPaused Whether the pair is paused
    function isPaused() public view returns (bool) {
        return _getPointerToAgoraStableSwapStorage().swapStorage.isPaused;
    }

    /// @notice The ```token0OverToken1Price``` function returns the price of the pair expressed as token0 over token1
    /// @return _token0OverToken1Price The price of the pair expressed as token0 over token1
    function token0OverToken1Price() public view returns (uint256) {
        return _getPointerToAgoraStableSwapStorage().swapStorage.token0OverToken1Price;
    }

    /// @notice The ```reserve0``` function returns the reserve of the token0 in the pair
    /// @return _reserve0 The reserve of the token0 in the pair
    function reserve0() public view returns (uint256) {
        return _getPointerToAgoraStableSwapStorage().swapStorage.reserve0;
    }

    /// @notice The ```reserve1``` function returns the reserve of the token1 in the pair
    /// @return _reserve1 The reserve of the token1 in the pair
    function reserve1() public view returns (uint256) {
        return _getPointerToAgoraStableSwapStorage().swapStorage.reserve1;
    }

    /// @notice The ```getAmountsOut``` function calculates the amount of tokenOut returned from a given amount of tokenIn
    /// @param _empty The address of the empty address // ! TODO: check if this is correct
    /// @param _amountIn The amount of input tokenIn
    /// @param _path The path of the tokens
    /// @return _amounts The amount of returned output tokenOut
    function getAmountsOut(
        address _empty,
        uint256 _amountIn,
        address[] memory _path
    ) public view returns (uint256[] memory _amounts) {
        SwapStorage memory _storage = _getPointerToAgoraStableSwapStorage().swapStorage;
        uint256 _token0OverToken1Price = getPrice();

        // Checks: path length is 2 && path must contain token0 and token1 only
        _requireValidPath({ _path: _path, _token0: _storage.token0, _token1: _storage.token1 });

        // instantiate return variables
        _amounts = new uint256[](2);
        _amounts[0] = _amountIn;

        // path[1] represents our tokenOut
        if (_path[1] == _storage.token0) {
            _amounts[1] = _getAmount0Out({
                _amountIn: _amountIn,
                _token0OverToken1Price: _token0OverToken1Price,
                _token0PurchaseFee: _storage.token0PurchaseFee
            });
        } else {
            _amounts[1] = _getAmount1Out({
                _amountIn: _amountIn,
                _token0OverToken1Price: _token0OverToken1Price,
                _token1PurchaseFee: _storage.token1PurchaseFee
            });
        }
    }

    /// @notice The ```getAmountsIn``` function calculates the amount of input tokensIn required for a given amount tokensOut
    /// @param _empty The address of the empty address // ! TODO: check if this is correct
    /// @param _amountOut The amount of output tokenOut
    /// @param _path The path of the tokens
    /// @return _amounts The amount of required input tokenIn
    function getAmountsIn(
        address _empty,
        uint256 _amountOut,
        address[] memory _path
    ) public view returns (uint256[] memory _amounts) {
        SwapStorage memory _storage = _getPointerToAgoraStableSwapStorage().swapStorage;
        uint256 _token0OverToken1Price = getPrice();

        // Checks: path length is 2 && path must contain token0 and token1 only
        _requireValidPath({ _path: _path, _token0: _storage.token0, _token1: _storage.token1 });

        // instantiate return variables
        _amounts = new uint256[](2);
        // set the amountOut
        _amounts[1] = _amountOut;

        // path[0] represents our tokenIn
        if (_path[0] == _storage.token0) {
            _amounts[0] = _getAmount0In({
                _amountOut: _amountOut,
                _token0OverToken1Price: _token0OverToken1Price,
                _token0PurchaseFee: _storage.token0PurchaseFee
            });
        } else {
            _amounts[0] = _getAmount1In({
                _amountOut: _amountOut,
                _token0OverToken1Price: _token0OverToken1Price,
                _token1PurchaseFee: _storage.token1PurchaseFee
            });
        }
    }

    /// @notice The ```version``` function returns the version of the AgoraStableSwapPair
    /// @return _version The version of the AgoraStableSwapPair
    function version() external view returns (Version memory _version) {
        _version = Version({ major: 1, minor: 0, patch: 0 });
    }
}<|MERGE_RESOLUTION|>--- conflicted
+++ resolved
@@ -16,7 +16,6 @@
 import { IERC20 } from "@openzeppelin/contracts/token/ERC20/IERC20.sol";
 import { SafeERC20 } from "@openzeppelin/contracts/token/ERC20/utils/SafeERC20.sol";
 
-<<<<<<< HEAD
 /// @notice The ```Version``` struct is used to represent the version of the AgoraStableSwapPair
 /// @param major The major version number
 /// @param minor The minor version number
@@ -27,8 +26,6 @@
     uint256 patch;
 }
 
-=======
->>>>>>> df8f5eae
 /// @title AgoraStableSwapPair
 /// @notice The AgoraStableSwapPair is a contract that manages the core logic for the AgoraStableSwapPair
 /// @author Agora

--- conflicted
+++ resolved
@@ -78,19 +78,14 @@
         _getPointerToAgoraStableSwapStorage().swapStorage.token1 = _params.token1;
 
         // Set the token0to1Fee and token1to0Fee
-<<<<<<< HEAD
-        _getPointerToAgoraStableSwapStorage().token0PurchaseFee = _params.token0PurchaseFee;
+        _getPointerToAgoraStableSwapStorage().swapStorage.token0PurchaseFee = _params.token0PurchaseFee.toUint16();
         emit SetTokenPurchaseFee({ token: _params.token0, tokenPurchaseFee: _params.token0PurchaseFee });
-=======
-        _getPointerToAgoraStableSwapStorage().swapStorage.token0PurchaseFee = _params.token0PurchaseFee.toUint16();
+
         _getPointerToAgoraStableSwapStorage().swapStorage.token1PurchaseFee = _params.token1PurchaseFee.toUint16();
->>>>>>> 3b07c99c
-
-        _getPointerToAgoraStableSwapStorage().token1PurchaseFee = _params.token1PurchaseFee;
         emit SetTokenPurchaseFee({ token: _params.token1, tokenPurchaseFee: _params.token1PurchaseFee });
 
         // Set the tokenReceiverAddress
-        _getPointerToAgoraStableSwapStorage().tokenReceiverAddress = _params.initialTokenReceiver;
+        _getPointerToAgoraStableSwapStorage().config.tokenReceiverAddress = _params.initialTokenReceiver;
         emit SetTokenReceiver({ tokenReceiver: _params.initialTokenReceiver });
     }
     //==============================================================================
